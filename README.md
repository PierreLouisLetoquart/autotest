# Autotest: Automated Test Generation

Autotest simplifies automated test generation by leveraging AI models. Follow these three simple steps to set up and run the project.

## 1. Frontend Setup

First, clone the repository:

```bash
git clone git@github.com:PierreLouisLetoquart/autotest.git
```

Navigate to the project folder and install dependencies:

> **Note:** We use [pnpm](https://pnpm.io/) as the package manager. Install it [here](https://pnpm.io/installation) if you haven't already.

```bash
pnpm i
```

Run the development server:

```bash
pnpm dev
```

Visit [http://localhost:3000](http://localhost:3000) in your browser.

---

## 2. LLM Model Setup

Autotest relies on an AI model for generating tests. We recommend using `DeepSeek-r1:7b` with [Ollama](https://ollama.com/).

1. **Install Ollama** (if not installed): Follow the instructions [here](https://ollama.com).
2. **Download the model**:

   ```bash
   ollama pull deepseek-r1:7b
   ```

Ollama will handle model execution locally, ensuring fast and private processing.

---

## 3. Backend Setup

First, navigate to the backend folder:

```bash
cd backend
```

Set up a virtual environment and activate it:

```bash
python3 -m venv .venv
source .venv/bin/activate
```

Install dependencies:

```bash
pip install -r requirements.txt
```

Run the backend server:

```bash
python server.py
```

The server will start on [http://localhost:5000](http://localhost:5000).

To customize the backend URL, set the `BACKEND_BASE_URL` environment variable:

```bash
export BACKEND_BASE_URL=http://localhost:6969
python server.py
```

Or update the `.env` file:

```env
BACKEND_BASE_URL=http://localhost:6969
```

<<<<<<< HEAD
#### Next step :
- Make sure you've installed ``deepseek-r1:7b`` model on your local machine with ``ollama``.
- open a new cmd or terminal window, navigate to the `backend` folder.
- Run `python server.py` to start the backend server.
  It will listen on [http://127.0.0.1:5000](http://127.0.0.1:5000)
- In the root of your project create a `.env` file and add this variable 
`BACKEND_BASE_URL=http://127.0.0.1:5000`

## Set up MongoDB 
- Add the `MONGODB_URL` variable in `.env` file 
=======
Now you're all set! 🚀
>>>>>>> 6d63832e
<|MERGE_RESOLUTION|>--- conflicted
+++ resolved
@@ -85,17 +85,4 @@
 BACKEND_BASE_URL=http://localhost:6969
 ```
 
-<<<<<<< HEAD
-#### Next step :
-- Make sure you've installed ``deepseek-r1:7b`` model on your local machine with ``ollama``.
-- open a new cmd or terminal window, navigate to the `backend` folder.
-- Run `python server.py` to start the backend server.
-  It will listen on [http://127.0.0.1:5000](http://127.0.0.1:5000)
-- In the root of your project create a `.env` file and add this variable 
-`BACKEND_BASE_URL=http://127.0.0.1:5000`
-
-## Set up MongoDB 
-- Add the `MONGODB_URL` variable in `.env` file 
-=======
-Now you're all set! 🚀
->>>>>>> 6d63832e
+Now you're all set! 🚀